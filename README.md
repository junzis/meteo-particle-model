--- conflicted
+++ resolved
@@ -17,17 +17,8 @@
 ```
 
 ## Code examples
-<<<<<<< HEAD
-=======
 
-To use the particle wind model, a minimal example in `run-recoded.py` is:
-
-```python
-from particle_model import ParticleWindModel
-import pandas as pd
->>>>>>> ac1bf74d
-
-To use the particle wind model, two examples are given in `run-recoded.py` and `run-realtime.py` file.
+Examples of using the model with recorded data and real-time streaming are given in `run-recoded.py` and `run-realtime.py` file.
 
 To quickly test the model out of the box, try:
 
