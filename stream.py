--- conflicted
+++ resolved
@@ -12,19 +12,11 @@
     import geomag
     GEO_MAG_SUPPORT = True
 except:
-<<<<<<< HEAD
     print('-' * 80)
     print("Warining: Magnatic heading declination libary (geomag) not found, \
         \nConsidering aircraft magnetic heading as true heading. \
         \n(This may lead to errors in wind field.)")
     print('-' * 80)
-=======
-    print '-' * 80
-    print "Warining: Magnatic heading declination libary (geomag) not found, \
-        \nConsidering aircraft magnetic heading as true heading. \
-        \n(This may lead to errors in wind field.)"
-    print '-' * 80
->>>>>>> eabd504d
     GEO_MAG_SUPPORT = False
 
 class Stream():
@@ -98,17 +90,17 @@
                 elif ('t0' in self.acs[icao]) and ('t1' in self.acs[icao]) and \
                      (abs(self.acs[icao]['t0'] - self.acs[icao]['t1']) < 10):
                     # use multi message decoding
-                    # try:
-                    latlon = pms.adsb.position(
-                        self.acs[icao][0],
-                        self.acs[icao][1],
-                        self.acs[icao]['t0'],
-                        self.acs[icao]['t1'],
-                        self.lat0, self.lon0
-                        )
-                    # except:
-                    #     # mix of surface and airborne position message
-                    #     continue
+                    try:
+                        latlon = pms.adsb.position(
+                            self.acs[icao][0],
+                            self.acs[icao][1],
+                            self.acs[icao]['t0'],
+                            self.acs[icao]['t1'],
+                            self.lat0, self.lon0
+                            )
+                    except:
+                        # mix of surface and airborne position message
+                        continue
                 else:
                     latlon = None
 
